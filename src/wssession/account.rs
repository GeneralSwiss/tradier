use crate::config::Config;
use crate::wssession::session::{Session, SessionType};
use crate::Result;

/// `AccountSession` is a wrapper around a `Session` specifically for account-level WebSocket interactions.
/// This struct provides methods to initialize a new account session and retrieve essential session details.
///
/// `AccountSession` encapsulates `Session` with `SessionType::Account` and provides
/// convenience methods to interact with Tradier's account-level WebSocket services.
#[derive(Debug, Clone)]
pub struct AccountSession(Session);

impl AccountSession {
<<<<<<< HEAD
    pub async fn new(config: &Config) -> Result<Self> {
        Ok(AccountSession(
            Session::new(SessionType::Account, config).await?,
        ))
=======
    /// Creates a new `AccountSession` using the provided configuration.
    ///
    /// # Arguments
    /// - `config`: A reference to a `Config` instance, which provides necessary details like API credentials.
    ///
    /// # Returns
    /// - `Ok(AccountSession)`: A new `AccountSession` instance if session creation is successful.
    /// - `Err(Box<dyn Error>)`: If session creation fails, an error is returned with details.
    ///
    /// ```should_panic
    /// use tradier::config::Config;
    /// use tradier::wssession::AccountSession;
    /// #[tokio::main]
    /// async fn main() {
    ///     let config = Config::new();
    ///     let account_session = AccountSession::new(&config)
    ///         .await
    ///         .expect("caller to handle failure");
    /// }
    /// ```
    pub async fn new(config: &Config) -> Result<Self, Box<dyn Error>> {
        match Session::new(SessionType::Account, config).await {
            Ok(session) => Ok(AccountSession(session)),
            Err(e) => Err(format!("Error creating account wssession: {}", e).into()),
        }
>>>>>>> c3f07996
    }

    /// Retrieves the session ID associated with this account session.
    ///
    /// # Returns
    /// - `&str`: The session ID as a string reference, uniquely identifying this session.
    ///
    /// # Example
    /// ```should_panic
    /// use tradier::config::Config;
    /// use tradier::wssession::AccountSession;
    /// #[tokio::main]
    /// async fn main() {
    ///     let config = Config::new();
    ///     let account_session = AccountSession::new(&config)
    ///         .await
    ///         .expect("caller to handle failure");
    ///     let session_id = account_session.get_session_id();
    ///     println!("Session ID: {}", session_id);
    /// }
    /// ```
    pub fn get_session_id(&self) -> &str {
        self.0.get_session_id()
    }

    /// Retrieves the WebSocket URL associated with this account session.
    ///
    /// # Returns
    /// - `&str`: The WebSocket URL as a string reference, used to establish a connection for account data.
    ///
    /// # Example
    /// ```should_panic
    /// use tradier::config::Config;
    /// use tradier::wssession::AccountSession;
    /// #[tokio::main]
    /// async fn main() {
    ///     let config = Config::new();
    ///     let account_session = AccountSession::new(&config)
    ///         .await
    ///         .expect("caller to handle failure");
    ///     let websocket_url = account_session.get_websocket_url();
    ///     println!("WebSocket URL: {}", websocket_url);
    /// }
    /// ```

    pub fn get_websocket_url(&self) -> &str {
        self.0.get_websocket_url()
    }
}<|MERGE_RESOLUTION|>--- conflicted
+++ resolved
@@ -11,12 +11,6 @@
 pub struct AccountSession(Session);
 
 impl AccountSession {
-<<<<<<< HEAD
-    pub async fn new(config: &Config) -> Result<Self> {
-        Ok(AccountSession(
-            Session::new(SessionType::Account, config).await?,
-        ))
-=======
     /// Creates a new `AccountSession` using the provided configuration.
     ///
     /// # Arguments
@@ -37,12 +31,10 @@
     ///         .expect("caller to handle failure");
     /// }
     /// ```
-    pub async fn new(config: &Config) -> Result<Self, Box<dyn Error>> {
-        match Session::new(SessionType::Account, config).await {
-            Ok(session) => Ok(AccountSession(session)),
-            Err(e) => Err(format!("Error creating account wssession: {}", e).into()),
-        }
->>>>>>> c3f07996
+    pub async fn new(config: &Config) -> Result<Self> {
+        Ok(AccountSession(
+            Session::new(SessionType::Account, config).await?,
+        ))
     }
 
     /// Retrieves the session ID associated with this account session.
