[package]
name = "tradier"
version = "0.1.0"
edition = "2021"
authors = ["Joaquin Bejar <jb@taunais.com>"]
description = "This project involves the development of a Rust library for managing trades and market data using the Tradier broker API. The main objective is to provide an efficient and secure interface for executing trades, retrieving real-time quotes, managing portfolios, and accessing historical market data. The library focuses on leveraging Rust's performance and concurrency advantages, enabling integration into high-frequency trading applications and data-intensive financial processing."
license = "MIT"
readme = "README.md"
repository = "https://github.com/joaquinbejar/tradier"
homepage = "https://github.com/joaquinbejar/tradier"
keywords = ["finance", "options", "trading"]
categories = ["finance", "data-structures"]

include = [
    "src/**/*.rs",
    "Cargo.toml",
    "README.md",
    "LICENSE",
    "examples/**/*.rs",
    "tests/**/*.rs",
    "Makefile",
    "rust-toolchain.toml",
    "Draws/**/*.png",
    "Docker/**/*.Dockerfile",
    "Docker/**/*.yml",
]

[dependencies]
approx = "0.5.1"
async-stream = "0.3.5"
base64 = "0.22.1"
chrono = { version = "0.4", features = ["serde"] }
futures-util = "0.3.30"
reqwest = { version = "0.12.7", features = ["json"] }
rust_decimal = "1.36.0"
rust_decimal_macros = "1.36.0"
serde = { version = "1.0.210", features = ["derive"] }
serde_json = "1.0"
serial_test = "3.1.1"
<<<<<<< HEAD
thiserror = "1.0.65"
tokio = { version = "1.40.0", features = ["full"] }
tokio-tungstenite = { version = "0.24", features = ["native-tls"] }
tracing = "0.1.40"
tracing-subscriber = "0.3.18"
tungstenite = { version = "0.24.0", features = ["native-tls"] }
url = "2.5.2"

=======
async-stream = "0.3.5"
futures-util = "0.3.30"
bon = "3.0.1"
>>>>>>> 2de879c7

[dev-dependencies]
assert-json-diff = "2.0.2"
mockall = "0.13.0"
tokio-test = "0.4.4"
async-std = "1.12.0"
lazy_static = "1.5.0"
once_cell = "1.17.1"
serde_json = "1.0.96"
mockito = "1.5.0"
pretty_assertions = {version = "1.4.1", features = [ "unstable" ]}


[[test]]
name = "tests"
path = "tests/unit/mod.rs"

[lib]
name = "tradier"
path = "src/lib.rs"
<|MERGE_RESOLUTION|>--- conflicted
+++ resolved
@@ -29,6 +29,7 @@
 approx = "0.5.1"
 async-stream = "0.3.5"
 base64 = "0.22.1"
+bon = "3.0.1"
 chrono = { version = "0.4", features = ["serde"] }
 futures-util = "0.3.30"
 reqwest = { version = "0.12.7", features = ["json"] }
@@ -37,7 +38,6 @@
 serde = { version = "1.0.210", features = ["derive"] }
 serde_json = "1.0"
 serial_test = "3.1.1"
-<<<<<<< HEAD
 thiserror = "1.0.65"
 tokio = { version = "1.40.0", features = ["full"] }
 tokio-tungstenite = { version = "0.24", features = ["native-tls"] }
@@ -45,12 +45,6 @@
 tracing-subscriber = "0.3.18"
 tungstenite = { version = "0.24.0", features = ["native-tls"] }
 url = "2.5.2"
-
-=======
-async-stream = "0.3.5"
-futures-util = "0.3.30"
-bon = "3.0.1"
->>>>>>> 2de879c7
 
 [dev-dependencies]
 assert-json-diff = "2.0.2"
